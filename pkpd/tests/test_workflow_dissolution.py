# **************************************************************************
# *
# * Authors:     Carlos Oscar Sorzano (info@kinestat.com)
# *
# * Kinestat Pharma
# *
# * This program is free software; you can redistribute it and/or modify
# * it under the terms of the GNU General Public License as published by
# * the Free Software Foundation; either version 2 of the License, or
# * (at your option) any later version.
# *
# * This program is distributed in the hope that it will be useful,
# * but WITHOUT ANY WARRANTY; without even the implied warranty of
# * MERCHANTABILITY or FITNESS FOR A PARTICULAR PURPOSE.  See the
# * GNU General Public License for more details.
# *
# * You should have received a copy of the GNU General Public License
# * along with this program; if not, write to the Free Software
# * Foundation, Inc., 59 Temple Place, Suite 330, Boston, MA
# * 02111-1307  USA
# *
# *  All comments concerning this program package may be sent to the
# *  e-mail address 'jmdelarosa@cnb.csic.es'
# *
# **************************************************************************

from pyworkflow.tests import *
from pkpd.protocols import *
from pkpd.objects import PKPDDataSet
from .test_workflow import TestWorkflow
import copy

class TestDissolutionWorkflow(TestWorkflow):

    @classmethod
    def setUpClass(cls):
        tests.setupTestProject(cls)
        cls.dataset = PKPDDataSet.getDataSet('Dissolution')
        cls.exptFn = cls.dataset.getFile('experiment')

    def testDissolutionWorkflow(self):
        print("Import Experiment")
        protImport = self.newProtocol(ProtImportExperiment,
                                      objLabel='pkpd - import experiment',
                                      inputFile=self.exptFn)
        self.launchProtocol(protImport)
        self.assertIsNotNone(protImport.outputExperiment.fnPKPD, "There was a problem with the import")
        self.validateFiles('protImport', protImport)

        # Fit a zero order dissolution
        print("Fitting 0th order ...")
        prot = self.newProtocol(ProtPKPDDissolutionFit,
                                 objLabel='pkpd - fit dissolution 0th order',
                                 globalSearch=True,modelType=0)
        prot.inputExperiment.set(protImport.outputExperiment)
        self.launchProtocol(prot)
        self.assertIsNotNone(prot.outputExperiment.fnPKPD, "There was a problem with the dissolution model ")
        self.assertIsNotNone(prot.outputFitting.fnFitting, "There was a problem with the dissolution model ")
        self.validateFiles('ProtPKPDDissolutionFit', ProtPKPDDissolutionFit)
        experiment = PKPDExperiment()
        experiment.load(prot.outputExperiment.fnPKPD)
        K = float(experiment.samples['Profile'].descriptors['K'])
        self.assertTrue(K>5.20 and K<5.22)

        fitting = PKPDFitting()
        fitting.load(prot.outputFitting.fnFitting)
        self.assertTrue(fitting.sampleFits[0].R2>0.38)

        print("Fitting 0th order tlag ...")
        prot = self.newProtocol(ProtPKPDDissolutionFit,
                                objLabel='pkpd - fit dissolution 0th order tlag',
                                globalSearch=True, modelType=0, allowTlag=True)
        prot.inputExperiment.set(protImport.outputExperiment)
        self.launchProtocol(prot)
        self.assertIsNotNone(prot.outputExperiment.fnPKPD, "There was a problem with the dissolution model ")
        self.assertIsNotNone(prot.outputFitting.fnFitting, "There was a problem with the dissolution model ")
        self.validateFiles('ProtPKPDDissolutionFit', ProtPKPDDissolutionFit)
        experiment = PKPDExperiment()
        experiment.load(prot.outputExperiment.fnPKPD)
        K = float(experiment.samples['Profile'].descriptors['K'])
        tlag = float(experiment.samples['Profile'].descriptors['tlag'])
        self.assertTrue(K > 5.20 and K < 5.22)
        self.assertTrue(tlag>=0.0 and tlag < 0.001)

        fitting = PKPDFitting()
        fitting.load(prot.outputFitting.fnFitting)
        self.assertTrue(fitting.sampleFits[0].R2 > 0.38)

        # Fit a first order dissolution
        print("Fitting 1st order ...")
        prot = self.newProtocol(ProtPKPDDissolutionFit,
                                 objLabel='pkpd - fit dissolution 1st order',
                                 globalSearch=True,modelType=1)
        prot.inputExperiment.set(protImport.outputExperiment)
        self.launchProtocol(prot)
        self.assertIsNotNone(prot.outputExperiment.fnPKPD, "There was a problem with the dissolution model ")
        self.assertIsNotNone(prot.outputFitting.fnFitting, "There was a problem with the dissolution model ")
        self.validateFiles('ProtPKPDDissolutionFit', ProtPKPDDissolutionFit)
        experiment = PKPDExperiment()
        experiment.load(prot.outputExperiment.fnPKPD)
        Vmax = float(experiment.samples['Profile'].descriptors['Vmax'])
        self.assertTrue(Vmax>83 and Vmax<83.5)
        beta = float(experiment.samples['Profile'].descriptors['beta'])
        self.assertTrue(beta>0.37 and beta<0.38)

        fitting = PKPDFitting()
        fitting.load(prot.outputFitting.fnFitting)
        self.assertTrue(fitting.sampleFits[0].R2>0.985)


        # Fit a fractional order dissolution
        print("Fitting fractional order ...")
        prot = self.newProtocol(ProtPKPDDissolutionFit,
                                objLabel='pkpd - fit dissolution fractional order',
                                globalSearch=True, modelType=2)
        prot.inputExperiment.set(protImport.outputExperiment)
        self.launchProtocol(prot)
        self.assertIsNotNone(prot.outputExperiment.fnPKPD, "There was a problem with the dissolution model ")
        self.assertIsNotNone(prot.outputFitting.fnFitting, "There was a problem with the dissolution model ")
        self.validateFiles('ProtPKPDDissolutionFit', ProtPKPDDissolutionFit)
        experiment = PKPDExperiment()
        experiment.load(prot.outputExperiment.fnPKPD)
        Vmax = float(experiment.samples['Profile'].descriptors['Vmax'])
        self.assertTrue(Vmax>78 and Vmax<81)
        beta = float(experiment.samples['Profile'].descriptors['beta'])
        self.assertTrue(beta>7.35 and beta<30)
        alpha = float(experiment.samples['Profile'].descriptors['alpha'])
        self.assertTrue(alpha>0.74 and alpha<1.2)

        fitting = PKPDFitting()
        fitting.load(prot.outputFitting.fnFitting)
        self.assertTrue(fitting.sampleFits[0].R2>0.98)


        # Fit a Weibull dissolution
        print("Fitting Weibull model ...")
        prot = self.newProtocol(ProtPKPDDissolutionFit,
                                objLabel='pkpd - fit dissolution Weibull',
                                globalSearch=True, modelType=3)
        prot.inputExperiment.set(protImport.outputExperiment)
        self.launchProtocol(prot)
        self.assertIsNotNone(prot.outputExperiment.fnPKPD, "There was a problem with the dissolution model ")
        self.assertIsNotNone(prot.outputFitting.fnFitting, "There was a problem with the dissolution model ")
        self.validateFiles('ProtPKPDDissolutionFit', ProtPKPDDissolutionFit)
        experiment = PKPDExperiment()
        experiment.load(prot.outputExperiment.fnPKPD)
        Vmax = float(experiment.samples['Profile'].descriptors['Vmax'])
        self.assertTrue(Vmax>80 and Vmax<82)
        lambdda = float(experiment.samples['Profile'].descriptors['lambda'])
        self.assertTrue(lambdda>0.28 and lambdda<0.29)
        b = float(experiment.samples['Profile'].descriptors['b'])
        self.assertTrue(b>1.4 and b<1.5)

        fitting = PKPDFitting()
        fitting.load(prot.outputFitting.fnFitting)
        self.assertTrue(fitting.sampleFits[0].R2>0.997)
        protWeibull = copy.copy(prot)


<<<<<<< HEAD
        # Fit a Higuchi dissolution
        print("Fitting Double Weibull model ...")
=======
        # Fit a Double Weibull dissolution
        print "Fitting Double Weibull model ..."
>>>>>>> 63cef0d5
        prot = self.newProtocol(ProtPKPDDissolutionFit,
                                objLabel='pkpd - fit dissolution double Weibull',
                                globalSearch=True, modelType=4)
        prot.inputExperiment.set(protImport.outputExperiment)
        self.launchProtocol(prot)
        self.assertIsNotNone(prot.outputExperiment.fnPKPD, "There was a problem with the dissolution model ")
        self.assertIsNotNone(prot.outputFitting.fnFitting, "There was a problem with the dissolution model ")
        self.validateFiles('ProtPKPDDissolutionFit', ProtPKPDDissolutionFit)

        fitting = PKPDFitting()
        fitting.load(prot.outputFitting.fnFitting)
        self.assertTrue(fitting.sampleFits[0].R2>0.999)

        # Fit a Triple Weibull dissolution
        print "Fitting Triple Weibull model ..."
        prot = self.newProtocol(ProtPKPDDissolutionFit,
                                objLabel='pkpd - fit dissolution triple Weibull',
                                globalSearch=True, modelType=5)
        prot.inputExperiment.set(protImport.outputExperiment)
        self.launchProtocol(prot)
        self.assertIsNotNone(prot.outputExperiment.fnPKPD, "There was a problem with the dissolution model ")
        self.assertIsNotNone(prot.outputFitting.fnFitting, "There was a problem with the dissolution model ")
        self.validateFiles('ProtPKPDDissolutionFit', ProtPKPDDissolutionFit)

        fitting = PKPDFitting()
        fitting.load(prot.outputFitting.fnFitting)
        self.assertTrue(fitting.sampleFits[0].R2>0.999)

        # Fit a Higuchi dissolution
        print("Fitting Higuchi model ...")
        prot = self.newProtocol(ProtPKPDDissolutionFit,
                                objLabel='pkpd - fit dissolution Higuchi',
                                globalSearch=True, modelType=6)
        prot.inputExperiment.set(protImport.outputExperiment)
        self.launchProtocol(prot)
        self.assertIsNotNone(prot.outputExperiment.fnPKPD, "There was a problem with the dissolution model ")
        self.assertIsNotNone(prot.outputFitting.fnFitting, "There was a problem with the dissolution model ")
        self.validateFiles('ProtPKPDDissolutionFit', ProtPKPDDissolutionFit)
        experiment = PKPDExperiment()
        experiment.load(prot.outputExperiment.fnPKPD)
        Vmax = float(experiment.samples['Profile'].descriptors['Vmax'])
        self.assertTrue(Vmax>22 and Vmax<22.5)

        fitting = PKPDFitting()
        fitting.load(prot.outputFitting.fnFitting)
        self.assertTrue(fitting.sampleFits[0].R2>0.78)


        # Fit a Korsmeyer-Peppas dissolution
        print("Fitting Korsmeyer-Peppas model ...")
        prot = self.newProtocol(ProtPKPDDissolutionFit,
                                objLabel='pkpd - fit dissolution Korsmeyer-Peppas',
                                globalSearch=True, modelType=7)
        prot.inputExperiment.set(protImport.outputExperiment)
        self.launchProtocol(prot)
        self.assertIsNotNone(prot.outputExperiment.fnPKPD, "There was a problem with the dissolution model ")
        self.assertIsNotNone(prot.outputFitting.fnFitting, "There was a problem with the dissolution model ")
        self.validateFiles('ProtPKPDDissolutionFit', ProtPKPDDissolutionFit)
        experiment = PKPDExperiment()
        experiment.load(prot.outputExperiment.fnPKPD)
        Vmax = float(experiment.samples['Profile'].descriptors['Vmax'])
        self.assertTrue(Vmax>32 and Vmax<32.5)
        m = float(experiment.samples['Profile'].descriptors['m'])
        self.assertTrue(m>0.3 and m<0.4)

        fitting = PKPDFitting()
        fitting.load(prot.outputFitting.fnFitting)
        self.assertTrue(fitting.sampleFits[0].R2>0.84)


        # Fit a Hixson-Crowell dissolution
        print("Fitting Hixson-Crowell model ...")
        prot = self.newProtocol(ProtPKPDDissolutionFit,
                                objLabel='pkpd - fit dissolution Hixson-Crowell',
                                globalSearch=True, modelType=8)
        prot.inputExperiment.set(protImport.outputExperiment)
        self.launchProtocol(prot)
        self.assertIsNotNone(prot.outputExperiment.fnPKPD, "There was a problem with the dissolution model ")
        self.assertIsNotNone(prot.outputFitting.fnFitting, "There was a problem with the dissolution model ")
        self.validateFiles('ProtPKPDDissolutionFit', ProtPKPDDissolutionFit)
        experiment = PKPDExperiment()
        experiment.load(prot.outputExperiment.fnPKPD)
        Vmax = float(experiment.samples['Profile'].descriptors['Vmax'])
        self.assertTrue(Vmax>80 and Vmax<86.5)
        K = float(experiment.samples['Profile'].descriptors['K'])
        self.assertTrue(K>0.06 and K<0.12)

        fitting = PKPDFitting()
        fitting.load(prot.outputFitting.fnFitting)
        self.assertTrue(fitting.sampleFits[0].R2>0.90)


        # Fit a Hopfenberg dissolution
        print("Fitting Hopfenberg model ...")
        prot = self.newProtocol(ProtPKPDDissolutionFit,
                                objLabel='pkpd - fit dissolution Hopfenberg',
                                globalSearch=True, modelType=9)
        prot.inputExperiment.set(protImport.outputExperiment)
        self.launchProtocol(prot)
        self.assertIsNotNone(prot.outputExperiment.fnPKPD, "There was a problem with the dissolution model ")
        self.assertIsNotNone(prot.outputFitting.fnFitting, "There was a problem with the dissolution model ")
        self.validateFiles('ProtPKPDDissolutionFit', ProtPKPDDissolutionFit)
        experiment = PKPDExperiment()
        experiment.load(prot.outputExperiment.fnPKPD)
        Vmax = float(experiment.samples['Profile'].descriptors['Vmax'])
        self.assertTrue(Vmax>80 and Vmax<83)
        K = float(experiment.samples['Profile'].descriptors['K'])
        self.assertTrue((K>0.040 and K<0.045) or (K>0.15 and K<0.25))
        m = float(experiment.samples['Profile'].descriptors['m'])
        self.assertTrue((m>1 and m<2) or (m>8 and m<9))

        fitting = PKPDFitting()
        fitting.load(prot.outputFitting.fnFitting)
        self.assertTrue(fitting.sampleFits[0].R2>0.985)


        # Fit a Hill dissolution
        print("Fitting Hill model ...")
        prot = self.newProtocol(ProtPKPDDissolutionFit,
                                objLabel='pkpd - fit dissolution Hill',
                                globalSearch=True, modelType=10)
        prot.inputExperiment.set(protImport.outputExperiment)
        self.launchProtocol(prot)
        self.assertIsNotNone(prot.outputExperiment.fnPKPD, "There was a problem with the dissolution model ")
        self.assertIsNotNone(prot.outputFitting.fnFitting, "There was a problem with the dissolution model ")
        self.validateFiles('ProtPKPDDissolutionFit', ProtPKPDDissolutionFit)
        experiment = PKPDExperiment()
        experiment.load(prot.outputExperiment.fnPKPD)
        Vmax = float(experiment.samples['Profile'].descriptors['Vmax'])
        self.assertTrue(Vmax>81 and Vmax<85)
        d = float(experiment.samples['Profile'].descriptors['d'])
        self.assertTrue(d>1.93 and d<2)
        g = float(experiment.samples['Profile'].descriptors['g'])
        self.assertTrue(g>1.73 and g<1.83)

        fitting = PKPDFitting()
        fitting.load(prot.outputFitting.fnFitting)
        self.assertTrue(fitting.sampleFits[0].R2>0.995)

        # Fit a Makoid Banakar dissolution
        print("Fitting Makoid Banakar model ...")
        prot = self.newProtocol(ProtPKPDDissolutionFit,
                                objLabel='pkpd - fit dissolution Makoid Banakar',
                                globalSearch=True, modelType=11)
        prot.inputExperiment.set(protImport.outputExperiment)
        self.launchProtocol(prot)
        self.assertIsNotNone(prot.outputExperiment.fnPKPD, "There was a problem with the dissolution model ")
        self.assertIsNotNone(prot.outputFitting.fnFitting, "There was a problem with the dissolution model ")
        self.validateFiles('ProtPKPDDissolutionFit', ProtPKPDDissolutionFit)
        experiment = PKPDExperiment()
        experiment.load(prot.outputExperiment.fnPKPD)
        Vmax = float(experiment.samples['Profile'].descriptors['Vmax'])
        self.assertTrue(Vmax>87 and Vmax<90)
        b = float(experiment.samples['Profile'].descriptors['b'])
        self.assertTrue(b>0.7 and b<0.8)
        tmax = float(experiment.samples['Profile'].descriptors['tmax'])
        self.assertTrue(tmax>11 and tmax<15)

        fitting = PKPDFitting()
        fitting.load(prot.outputFitting.fnFitting)
        self.assertTrue(fitting.sampleFits[0].R2>0.95)

        # Fit a Spline dissolution
        print("Fitting Spline model ...")
        prot = self.newProtocol(ProtPKPDDissolutionFit,
                                objLabel='pkpd - fit dissolution Spline',
                                globalSearch=True, modelType=12)
        prot.inputExperiment.set(protImport.outputExperiment)
        self.launchProtocol(prot)
        self.assertIsNotNone(prot.outputExperiment.fnPKPD, "There was a problem with the dissolution model ")
        self.assertIsNotNone(prot.outputFitting.fnFitting, "There was a problem with the dissolution model ")
        self.validateFiles('ProtPKPDDissolutionFit', ProtPKPDDissolutionFit)
        experiment = PKPDExperiment()
        experiment.load(prot.outputExperiment.fnPKPD)
        Vmax = float(experiment.samples['Profile'].descriptors['Vmax'])
        self.assertTrue(Vmax>78 and Vmax<83)
        tmax = float(experiment.samples['Profile'].descriptors['tmax'])
        self.assertTrue(tmax>4 and tmax<20)

        fitting = PKPDFitting()
        fitting.load(prot.outputFitting.fnFitting)
        self.assertTrue(fitting.sampleFits[0].R2>0.995)

        # Check that fit bootstrap is working
        print("Fitting bootstrap ...")
        prot = self.newProtocol(ProtPKPDFitBootstrap,
                                objLabel='pkpd - fit bootstrap')
        prot.inputFit.set(protWeibull)
        self.launchProtocol(prot)
        self.assertIsNotNone(prot.outputPopulation.fnFitting, "There was a problem with the dissolution model ")
        self.validateFiles('ProtPKPDFitBootstrap', ProtPKPDFitBootstrap)

        fitting = PKPDFitting("PKPDSampleFitBootstrap")
        fitting.load(prot.outputPopulation.fnFitting)
        mu, sigma, R, percentiles = fitting.getStats()
        self.assertTrue(mu[0]>80.5 and mu[0]<81.5)
        self.assertTrue(mu[1]>0.28 and mu[1]<0.29)
        self.assertTrue(mu[2]>1.4 and mu[2]<1.5)

        # Check that operations are working
        print("Operations 1 ...")
        prot = self.newProtocol(ProtPKPDOperateExperiment,
                                newVarLine = 'Vmax2 ; none ; numeric; label ; Vmax/2',
                                operation = '$(Vmax)/2',
                                objLabel='pkpd - operate numeric label')
        prot.inputExperiment.set(protWeibull.outputExperiment)
        self.launchProtocol(prot)
        self.assertIsNotNone(prot.outputExperiment.fnPKPD, "There was a problem with the operations ")
        experiment = PKPDExperiment()
        experiment.load(prot.outputExperiment.fnPKPD)
        Vmax2 = float(experiment.samples['Profile'].descriptors['Vmax2'])
        self.assertTrue(Vmax2>40 and Vmax2<41)


        # Check that operations are working
        print("Operations 2 ...")
        prot = self.newProtocol(ProtPKPDOperateExperiment,
                                newVarLine='Hello ; none ; text; label ; Hello',
                                operation='"Hello"',
                                objLabel='pkpd - operate numeric text')
        prot.inputExperiment.set(protWeibull.outputExperiment)
        self.launchProtocol(prot)
        self.assertIsNotNone(prot.outputExperiment.fnPKPD, "There was a problem with the operations ")
        experiment = PKPDExperiment()
        experiment.load(prot.outputExperiment.fnPKPD)
        hello = experiment.samples['Profile'].descriptors['Hello']
        self.assertTrue(hello=="Hello")


        # Check that operations are working
        print("Operations 3 ...")
        prot = self.newProtocol(ProtPKPDOperateExperiment,
                                newVarLine = 'VmaxC ; none ; numeric; measurement ; Vmax+log10(C)',
                                operation = '$(Vmax)+np.log10($(C)+1)',
                                objLabel='pkpd - operate numeric measurement')
        prot.inputExperiment.set(protWeibull.outputExperiment)
        self.launchProtocol(prot)
        self.assertIsNotNone(prot.outputExperiment.fnPKPD, "There was a problem with the operations ")
        experiment = PKPDExperiment()
        experiment.load(prot.outputExperiment.fnPKPD)
        VmaxC0 = float(experiment.samples['Profile'].measurement_VmaxC[0])
        self.assertTrue(VmaxC0>80 and VmaxC0<82)


        # Check that Simulation is working
        prot = self.newProtocol(ProtPKPDDissolutionSimulate,
                                modelType=3,
                                parameters="100;0.3;1.5",
                                timeUnits=1,
                                resampleT=0.1,
                                resampleTF=10)
        self.launchProtocol(prot)
        self.assertIsNotNone(prot.outputExperiment.fnPKPD, "There was a problem with the operations ")
        experiment = PKPDExperiment()
        experiment.load(prot.outputExperiment.fnPKPD)
        A18 = float(experiment.samples["simulatedProfile"].measurement_A[18])
        self.assertTrue(A18>51.4 and A18<51.7)

if __name__ == "__main__":
    unittest.main()<|MERGE_RESOLUTION|>--- conflicted
+++ resolved
@@ -157,13 +157,8 @@
         protWeibull = copy.copy(prot)
 
 
-<<<<<<< HEAD
-        # Fit a Higuchi dissolution
+        # Fit a Double Weibull dissolution
         print("Fitting Double Weibull model ...")
-=======
-        # Fit a Double Weibull dissolution
-        print "Fitting Double Weibull model ..."
->>>>>>> 63cef0d5
         prot = self.newProtocol(ProtPKPDDissolutionFit,
                                 objLabel='pkpd - fit dissolution double Weibull',
                                 globalSearch=True, modelType=4)
@@ -178,7 +173,7 @@
         self.assertTrue(fitting.sampleFits[0].R2>0.999)
 
         # Fit a Triple Weibull dissolution
-        print "Fitting Triple Weibull model ..."
+        print("Fitting Triple Weibull model ...")
         prot = self.newProtocol(ProtPKPDDissolutionFit,
                                 objLabel='pkpd - fit dissolution triple Weibull',
                                 globalSearch=True, modelType=5)
