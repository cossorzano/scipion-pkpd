--- conflicted
+++ resolved
@@ -66,12 +66,7 @@
     #
     @classmethod
     def defineBinaries(cls, env):
-<<<<<<< HEAD
-        # env.addPipModule('scipy-015', pipCmd=env._pipCmd % ('scipy', '0.15'),
-        #                  target='scipy')
-=======
         scipy = tryAddPipModule(env, 'scipy', '1.4.1')
->>>>>>> 63cef0d5
         scons = tryAddPipModule(env, 'openpyxl', '2.6.2')
 
 def tryAddPipModule(env, moduleName, *args, **kwargs):
@@ -86,4 +81,4 @@
         if str(e) == "Duplicated target '%s'" % moduleName:
             return moduleName
         else:
-            raise Exception(e)+            raise Exception(e)
