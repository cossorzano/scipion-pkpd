--- conflicted
+++ resolved
@@ -52,11 +52,7 @@
         form.addSection('Input')
         form.addParam('inputODEs', params.MultiPointerParam, label="Input ODE models",
                       pointerClass='ProtPKPDMonoCompartment, ProtPKPDTwoCompartments, ProtPKPDMonoCompartmentPD, ProtPKPDTwoCompartmentsBothPD, '\
-<<<<<<< HEAD
-                                   'ProtPKPDODERefine,  ProtPKPDTwoCompartmentsClint, ProtPKPDTwoCompartmentsClintCl',
-=======
                                    'ProtPKPDODERefine, ProtPKPDTwoCompartmentsClint, ProtPKPDTwoCompartmentsClintCl',
->>>>>>> efaf4dde
                       help='Select a run of an ODE model')
         form.addParam('doses', params.TextParam, label="Doses", height=5, width=50,
                       default="",
