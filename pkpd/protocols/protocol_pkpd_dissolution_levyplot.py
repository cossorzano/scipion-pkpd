# **************************************************************************
# *
# * Authors:     Carlos Oscar Sorzano (info@kinestat.com)
# *
# * Kinestat Pharma
# *
# * This program is free software; you can redistribute it and/or modify
# * it under the terms of the GNU General Public License as published by
# * the Free Software Foundation; either version 2 of the License, or
# * (at your option) any later version.
# *
# * This program is distributed in the hope that it will be useful,
# * but WITHOUT ANY WARRANTY; without even the implied warranty of
# * MERCHANTABILITY or FITNESS FOR A PARTICULAR PURPOSE.  See the
# * GNU General Public License for more details.
# *
# * You should have received a copy of the GNU General Public License
# * along with this program; if not, write to the Free Software
# * Foundation, Inc., 59 Temple Place, Suite 330, Boston, MA
# * 02111-1307  USA
# *
# *  All comments concerning this program package may be sent to the
# *  e-mail address 'info@kinestat.com'
# *
# **************************************************************************

import numpy as np
try:
    from itertools import izip
except ImportError:
    izip = zip

from scipy.interpolate import InterpolatedUnivariateSpline

import pyworkflow.protocol.params as params
from pkpd.objects import PKPDExperiment, PKPDSample, PKPDVariable
from pkpd.utils import uniqueFloatValues, twoWayUniqueFloatValues
from pkpd.pkpd_units import createUnit
from pkpd.utils import computeXYmean
from .protocol_pkpd import ProtPKPD


# tested in test_workflow_levyplot
# tested in test_workflow_deconvolution2

class ProtPKPDDissolutionLevyPlot(ProtPKPD):
    """ Calculate the Levy plot between two dissolution experiments. Each experiment may have
        several profiles and all vs all profiles are calculated"""

    _label = 'dissol Levy'

    #--------------------------- DEFINE param functions --------------------------------------------
    def _defineParams(self, form):
        form.addSection('Input')
        form.addParam('inputInVitro', params.PointerParam, label="Dissolution profiles in vitro",
                      pointerClass='ProtPKPDDissolutionFit', help='Select an experiment with dissolution profiles')
        form.addParam('inputInVivo', params.PointerParam, label="Dissolution profiles in vivo",
                      pointerClass='ProtPKPDDeconvolve, ProtPKPDDeconvolutionWagnerNelson, ProtPKPDDeconvolutionLooRiegelman, ProtPKPDDeconvolveFourier, PKPDExperiment',
                      help='Select an experiment with dissolution profiles')
        form.addParam('limitTvitro', params.BooleanParam, label='Limit to observed tvitro', default=False,
                      help='Limit plot to the maximum observed tvitro')

    #--------------------------- INSERT steps functions --------------------------------------------
    def _insertAllSteps(self):
        self._insertFunctionStep('calculateAllLevy',self.inputInVitro.get().getObjId(),self.inputInVivo.get().getObjId())
        self._insertFunctionStep('createOutputStep')

    #--------------------------- STEPS functions --------------------------------------------
    def getInVivoProfiles(self):
        if hasattr(self.inputInVivo.get(),"outputExperiment"):
            fnPKPD = self.inputInVivo.get().outputExperiment.fnPKPD
        elif hasattr(self.inputInVivo.get(),"fnPKPD"):
            fnPKPD = self.inputInVivo.get().fnPKPD
        else:
            raise Exception("Cannot find a suitable filename for reading the experiment")
        experiment = self.readExperiment(fnPKPD)
        allY = []
        sampleNames = []
        for sampleName, sample in experiment.samples.items():
            t=sample.getValues("t")
            y=sample.getValues("A")
            allY.append((np.asarray(t,dtype=np.float64),np.asarray(y,dtype=np.float64)))
            sampleNames.append(sampleName)
        self.experimentInVivo = experiment
        return allY, sampleNames

    def getInVitroModels(self):
        allParameters = []
        self.protFit = self.inputInVitro.get()
        experiment = self.readExperiment(self.protFit.outputExperiment.fnPKPD)
        self.fitting = self.readFitting(self.protFit.outputFitting.fnFitting)
        self.varNameX = self.fitting.predictor.varName
        self.varNameY = self.fitting.predicted.varName

        self.protFit.model = self.protFit.createModel()
        self.protFit.model.setExperiment(experiment)
        self.protFit.model.setXVar(self.varNameX)
        self.protFit.model.setYVar(self.varNameY)
        self.protFit.setupFromFormParameters()
        self.protFit.experiment = experiment
        self.protFit.setupModel()

        parameterNames = self.protFit.model.getParameterNames()
        vesselNames=[]
<<<<<<< HEAD
        for sampleName, sample in experiment.samples.items():
=======
        tvitroMax = []
        for sampleName, sample in experiment.samples.iteritems():
>>>>>>> 63cef0d5
            vesselNames.append(sampleName)
            parameters0 = []
            for parameterName in parameterNames:
                parameters0.append(float(sample.descriptors[parameterName]))
            allParameters.append(parameters0)
            if 'tvitroMax' in sample.descriptors:
                tvitroMax.append(float(sample.descriptors['tvitroMax']))
            else:
                tvitroMax.append(np.Inf)
        self.experimentInVitro = experiment
        return allParameters, vesselNames, tvitroMax

    def produceLevyPlot(self,tvivo,parameterInVitro,Avivo,tvitroMax):
        Avivounique, tvivoUnique=uniqueFloatValues(Avivo,tvivo)
        B = InterpolatedUnivariateSpline(Avivounique, tvivoUnique, k=1)
        tmax = 10*np.max(tvivo)
        if self.limitTvitro.get():
            tmax=np.min([tmax,tvitroMax])
        tvitro = np.arange(0, tmax, 1)
        self.protFit.model.x=tvitro
        Avitro = self.protFit.model.forwardModel(parameterInVitro)[0]
        tvivo=[]
        for i in range(tvitro.shape[0]):
            tvivo.append(B(Avitro[i]))
        return (tvitro,np.asarray(tvivo,dtype=np.float64),Avitro)

    def addSample(self, outputExperiment, sampleName, tvitro, tvivo, individualFrom, vesselFrom):
        newSample = PKPDSample()
        newSample.sampleName = sampleName
        newSample.variableDictPtr = self.outputExperiment.variables
        newSample.descriptors = {}
        newSample.addMeasurementColumn("tvivo",tvivo)
        newSample.addMeasurementColumn("tvitro", tvitro)
        outputExperiment.samples[sampleName] = newSample
        outputExperiment.addLabelToSample(sampleName, "from", "individual---vesel", "%s---%s"%(individualFrom,vesselFrom))

    def makeSuggestions(self, levyName, tvitro, tvivo):
        print("Polynomial fitting suggestions for %s"%levyName)
        for degree in range(1,10):
            coeffs =np.polyfit(tvivo,tvitro,degree)
            p=np.poly1d(coeffs, variable='tvivo')
            residuals=tvitro-p(tvivo)
            R2=1-np.var(residuals)/np.var(tvivo)
            print("Degree %d, R2: %f, tvitro="%(degree,R2))
            print(p)
            print(" ")

        logtvivo=np.log10(tvivo)
        logtvitro=np.log10(tvitro)
        idx=np.logical_and(np.isfinite(logtvitro),np.isfinite(logtvivo))
        logtvivo=logtvivo[idx]
        logtvitro=logtvitro[idx]
        for degree in range(1,10):
            coeffs =np.polyfit(logtvivo,logtvitro,degree)
            p=np.poly1d(coeffs, variable='log10(tvivo)')
            residuals=logtvitro-p(logtvivo)
            R2=1-np.var(residuals)/np.var(logtvivo)
            print("Degree %d, R2: %f, log10(tvitro)="%(degree,R2))
            print(p)
            print(" ")

    def calculateAllLevy(self, objId1, objId2):
        parametersInVitro, vesselNames, tvitroMax =self.getInVitroModels()
        profilesInVivo, sampleNames =self.getInVivoProfiles()

        self.outputExperiment = PKPDExperiment()
        tvitrovar = PKPDVariable()
        tvitrovar.varName = "tvitro"
        tvitrovar.varType = PKPDVariable.TYPE_NUMERIC
        tvitrovar.role = PKPDVariable.ROLE_MEASUREMENT
        tvitrovar.units = createUnit(self.experimentInVitro.getTimeUnits().unit)

        tvivovar = PKPDVariable()
        tvivovar.varName = "tvivo"
        tvivovar.varType = PKPDVariable.TYPE_NUMERIC
        tvivovar.role = PKPDVariable.ROLE_MEASUREMENT
        tvivovar.units = createUnit(self.experimentInVivo.getTimeUnits().unit)

        self.outputExperiment.variables[tvivovar.varName] = tvivovar
        self.outputExperiment.variables[tvitrovar.varName] = tvitrovar
        self.outputExperiment.general["title"] = "Levy plots"
        self.outputExperiment.general["comment"] = "Time in vivo vs time in vitro"

        i=1
        levyList = []
        for parameterInVitro, vesselFrom, tvitroMaxi in izip(parametersInVitro,vesselNames,tvitroMax):
            for aux, sampleFrom in izip(profilesInVivo,sampleNames):
                t, profileInVivo = aux
                tvitro, tvivo, _ = self.produceLevyPlot(t,parameterInVitro,profileInVivo,tvitroMaxi)
                tvitroUnique, tvivoUnique = twoWayUniqueFloatValues(tvitro, tvivo)
                idx = np.logical_and(tvitroUnique>0,tvivoUnique>0)
                tvitroUnique=tvitroUnique[idx]
                tvivoUnique=tvivoUnique[idx]
                if tvitroUnique[0]>0 and tvivoUnique[0]>0:
                    tvitroUnique=np.insert(tvitroUnique,0,0.0)
                    tvivoUnique = np.insert(tvivoUnique, 0, 0.0)
                levyName = "levy_%04d"%i
                levyList.append((tvitroUnique, tvivoUnique))
                self.addSample(self.outputExperiment, levyName, tvitroUnique, tvivoUnique, sampleFrom, vesselFrom)

                self.makeSuggestions(levyName, tvitroUnique, tvivoUnique)
                i+=1

        self.outputExperiment.write(self._getPath("experiment.pkpd"))

        # Single Levy plot
        self.outputExperimentSingle = PKPDExperiment()
        self.outputExperimentSingle.variables[tvivovar.varName] = tvivovar
        self.outputExperimentSingle.variables[tvitrovar.varName] = tvitrovar
        self.outputExperimentSingle.general["title"] = "Levy plots"
        self.outputExperimentSingle.general["comment"] = "Time in vivo vs time in vitro"

        tvitroSingle, tvivoSingle = computeXYmean(levyList)
        tvitroUnique, tvivoUnique = twoWayUniqueFloatValues(tvitroSingle, tvivoSingle)
        idx = np.logical_and(tvitroUnique > 0, tvivoUnique > 0)
        tvitroUnique = tvitroUnique[idx]
        tvivoUnique = tvivoUnique[idx]
        if tvitroUnique[0] > 0 and tvivoUnique[0] > 0:
            tvitroUnique = np.insert(tvitroUnique, 0, 0.0)
            tvivoUnique = np.insert(tvivoUnique, 0, 0.0)

        self.addSample(self.outputExperimentSingle, "levyAvg", tvitroUnique, tvivoUnique, "vivoAvg", "vitroAvg")

        self.outputExperimentSingle.write(self._getPath("experimentSingle.pkpd"))

    def createOutputStep(self):
        self._defineOutputs(outputExperiment=self.outputExperiment)
        self._defineSourceRelation(self.inputInVitro.get(), self.outputExperiment)
        self._defineSourceRelation(self.inputInVivo.get(), self.outputExperiment)

        self._defineOutputs(outputExperimentSingle=self.outputExperimentSingle)
        self._defineSourceRelation(self.inputInVitro.get(), self.outputExperimentSingle)
        self._defineSourceRelation(self.inputInVivo.get(), self.outputExperimentSingle)

    def _validate(self):
        return []

    def _summary(self):
        retval = []
        return retval<|MERGE_RESOLUTION|>--- conflicted
+++ resolved
@@ -102,12 +102,9 @@
 
         parameterNames = self.protFit.model.getParameterNames()
         vesselNames=[]
-<<<<<<< HEAD
         for sampleName, sample in experiment.samples.items():
-=======
-        tvitroMax = []
+            tvitroMax = []
         for sampleName, sample in experiment.samples.iteritems():
->>>>>>> 63cef0d5
             vesselNames.append(sampleName)
             parameters0 = []
             for parameterName in parameterNames:
