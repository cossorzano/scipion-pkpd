--- conflicted
+++ resolved
@@ -76,23 +76,23 @@
         if self.condition.get()!="":
             self.experiment.general["title"]+=" Condition: %s"%self.condition.get()
         self.experiment.general["comment"]=copy.copy(experiment.general["comment"])
-        for key, value in experiment.general.items():
+        for key, value in experiment.general.iteritems():
             if not (key in self.experiment.general):
                 self.experiment.general[key] = copy.copy(value)
 
         # Variables
-        for key, value in experiment.variables.items():
+        for key, value in experiment.variables.iteritems():
             if not (key in self.experiment.variables):
                 self.experiment.variables[key] = copy.copy(value)
 
         # Vias
-        for key, value in experiment.vias.items():
+        for key, value in experiment.vias.iteritems():
             if not (key in self.experiment.vias):
                 self.experiment.vias[key] = copy.copy(value)
 
         # Doses
         doseName = None
-        for key, value in experiment.doses.items():
+        for key, value in experiment.doses.iteritems():
             dose = copy.copy(value)
             self.experiment.doses[dose.doseName] = dose
             doseName = dose.doseName
@@ -118,14 +118,11 @@
             allt = sorted(allt.keys())
 
             observations={}
-<<<<<<< HEAD
             for sampleName, sample in experiment.getSubGroup(self.condition.get()).items():
-=======
-            for ti in allt:
-                observations[ti] = []
+                for ti in allt:
+                    observations[ti] = []
 
             for sampleName, sample in experiment.getSubGroup(self.condition.get()).iteritems():
->>>>>>> 63cef0d5
                 print("%s participates in the average"%sampleName)
                 t, y = sample.getXYValues(tvarName,mvarName)
                 t=t[0] # [array]
