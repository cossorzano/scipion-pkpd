--- conflicted
+++ resolved
@@ -35,14 +35,11 @@
 from os.path import join
 
 import openpyxl
-<<<<<<< HEAD
 from pyworkflow.plugin import PluginInfo
 
 from .pkpd_units import (PKPDUnit, convertUnits, changeRateToMinutes,
                         changeRateToWeight)
-=======
 from .pkpd_units import PKPDUnit, convertUnits, changeRateTo, changeRateToWeight
->>>>>>> 63cef0d5
 import pyworkflow as pw
 import pyworkflow.utils as pwutils
 from pwem.objects import *
@@ -385,7 +382,7 @@
                     try:
                         toPrint.append(float(aux[i]))
                     except:
-                        if isinstance(aux[i], str):
+                        if isinstance(aux[i],basestring):
                             toPrint.append(aux[i])
                         else:
                             toPrint.append("")
@@ -456,7 +453,7 @@
     def substituteValuesInExpression(self, expression, prefix=""):
         expressionPython = copy.copy(expression)
         if self.descriptors is not None:
-            for key, variable in self.variableDictPtr.items():
+            for key, variable in self.variableDictPtr.iteritems():
                 if key in self.descriptors:
                     value = self.descriptors[key]
                     if value=="NA" or value=="LLOQ" or value=="ULOQ":
@@ -681,7 +678,7 @@
 
     def _printToStream(self,fh):
         fh.write("[EXPERIMENT] ===========================\n")
-        for key, value in self.general.items():
+        for key, value in self.general.iteritems():
             fh.write("%s = %s\n"%(key,value))
         fh.write("\n")
 
@@ -721,7 +718,7 @@
 
         currentRow = 1
         excelWriteRow("EXPERIMENT",wb,currentRow,bold=True); excelFillCells(wb,currentRow); currentRow+=1
-        for key, value in self.general.items():
+        for key, value in self.general.iteritems():
             excelWriteRow([key,value],wb,currentRow); currentRow+=1
         currentRow+=1
 
@@ -761,7 +758,7 @@
     def getRange(self,varName):
         vmin = None
         vmax = None
-        for key, value in self.samples.items():
+        for key, value in self.samples.iteritems():
             vmini, vmaxi = value.getRange(varName)
             if vmin==None or vmini<vmin:
                 vmin = vmini
@@ -771,14 +768,14 @@
 
     def sampleSummary(self):
         summary=[]
-        for varName, var in self.variables.items():
+        for varName, var in self.variables.iteritems():
             if var.role == PKPDVariable.ROLE_LABEL:
                 toAdd = varName+": "
                 if var.varType==PKPDVariable.TYPE_NUMERIC:
                     listOfValues=[]
                 else:
                     listOfValues={}
-                for sampleName, sample in self.samples.items():
+                for sampleName, sample in self.samples.iteritems():
                     value = sample.descriptors[varName]
                     if var.varType==PKPDVariable.TYPE_NUMERIC:
                         listOfValues.append(float(value))
@@ -801,7 +798,7 @@
 
     def getXYMeanValues(self,varNameX,varNameY):
         XYlist = []
-        for sampleName, sample in self.samples.items():
+        for sampleName, sample in self.samples.iteritems():
             xValues, yValues = sample.getXYValues(varNameX,varNameY)
             XYlist.append((xValues,yValues))
         return computeXYmean(XYlist)
@@ -881,21 +878,21 @@
         if condition=="":
             return self.samples
         samplesSubGroup = {}
-        for sampleName, sample in self.samples.items():
+        for sampleName, sample in self.samples.iteritems():
             if sample.evaluateExpression(condition):
                 samplesSubGroup[sampleName] = sample
         return samplesSubGroup
 
     def getSubGroupLabels(self,condition,labelName):
         subgroupLabels = []
-        for sampleName, sample in self.samples.items():
+        for sampleName, sample in self.samples.iteritems():
             if condition!="" and sample.evaluateExpression(condition) or condition=="":
                 subgroupLabels.append(sample.descriptors[labelName])
         return subgroupLabels
 
     def getNonBolusDoses(self):
         nonBolusList = []
-        for sampleName, sample in self.samples.items():
+        for sampleName, sample in self.samples.iteritems():
             sample.interpretDose()
             if not sample.isDoseABolus():
                 nonBolusList.append(sampleName)
@@ -931,18 +928,18 @@
         newExperiment = PKPDExperiment()
 
         # General
-        for key, value in self.general.items():
+        for key, value in self.general.iteritems():
             if not (key in newExperiment.general):
                 newExperiment.general[key] = copy.copy(value)
 
         # Variables
-        for key, value in self.variables.items():
+        for key, value in self.variables.iteritems():
             if not (key in newExperiment.variables):
                 newExperiment.variables[key] = copy.copy(value)
 
         # Doses
         viasSubset = []
-        for key, value in self.doses.items():
+        for key, value in self.doses.iteritems():
             dose = copy.copy(value)
             newExperiment.doses[dose.doseName] = dose
             viasSubset.append(dose.via.viaName)
@@ -955,7 +952,7 @@
         newExperiment.groups = {}
         for sampleName in listOfSampleNames:
             sample = copy.copy(self.samples[sampleName])
-            for groupName, group in self.groups.items():
+            for groupName, group in self.groups.iteritems():
                 if sampleName in group.sampleList:
                     if not groupName in newExperiment.groups.keys():
                         newExperiment.groups[groupName]=PKPDGroup(groupName)
@@ -965,27 +962,27 @@
 
     def gather(self, otherExperiment):
         # General
-        for key, value in otherExperiment.general.items():
+        for key, value in otherExperiment.general.iteritems():
             if not (key in self.general):
                 self.general[key] = copy.copy(value)
 
         # Variables
-        for key, value in otherExperiment.variables.items():
+        for key, value in otherExperiment.variables.iteritems():
             if not (key in self.variables):
                 self.variables[key] = copy.copy(value)
 
         # Doses
-        for key, value in otherExperiment.doses.items():
+        for key, value in otherExperiment.doses.iteritems():
             if not (key in self.doses):
                 self.doses[key] = copy.copy(value)
 
         # Vias
-        for key, value in otherExperiment.vias.items():
+        for key, value in otherExperiment.vias.iteritems():
             if key not in self.vias:
                 self.vias[key] = copy.copy(value)
 
         # Samples
-        for key, value in otherExperiment.samples.items():
+        for key, value in otherExperiment.samples.iteritems():
             if key not in self.samples:
                 self.addSample(copy.copy(value))
 
@@ -2462,7 +2459,7 @@
         fh.write("\n")
         fh.write("[DATA] =========================================\n")
         fh.write("%s= %s\n"%(self.predictor,str(self.X)))
-        for varName, y in self.Y.items():
+        for varName, y in self.Y.iteritems():
             fh.write("%s= %s\n"%(varName,str(y)))
 
     def load(self,fnScale):
@@ -2656,9 +2653,12 @@
         self._datasetDict[name] = self
         self.folder = folder
         import pkg_resources
-        package = PluginInfo('scipion-pkpd')._name
+        from pyworkflow.install.plugin_funcs import PluginInfo
+        package = PluginInfo('scipion-pkpd', 'scipion-pkpd',
+                             remote=False).pipName
         dist = pkg_resources.get_distribution(package).location
-        self.path = join(dist, 'pkpd', 'data', 'test', folder)
+        self.path = join(dist, 'pkpd',
+                         'data', 'test', folder)
         self.filesDict = files
         self.url = url
 
@@ -2669,14 +2669,6 @@
 
     def getPath(self):
         return self.path
-
-    @classmethod
-    def getScipionPath(cls, *paths):
-        return os.path.join(pw.Config.SCIPION_HOME, *paths)
-
-    @classmethod
-    def getScipionScript(cls):
-        return cls.getScipionPath('scipion')
 
     @classmethod
     def getDataSet(cls, name):
@@ -2691,7 +2683,7 @@
 
         if not pwutils.envVarOn('SCIPION_TEST_NOSYNC'):
             command = ("%s %s testdata --download %s %s"
-                       % (pw.PYTHON, cls.getScipionScript(), folder, url))
+                       % (pw.PYTHON, pw.getScipionScript(), folder, url))
             print(">>>> %s" % command)
             os.system(command)
         return cls._datasetDict[name]