--- conflicted
+++ resolved
@@ -31,12 +31,8 @@
 import numpy as np
 from .pkpd_units import PKPDUnit, changeRateToWeight, divideUnits, inverseUnits
 from pkpd.utils import uniqueFloatValues, excelWriteRow
-<<<<<<< HEAD
-from scipy.interpolate import PchipInterpolator
-=======
 from scipy.interpolate import InterpolatedUnivariateSpline, PchipInterpolator
 from scipy.special import lambertw, wrightomega
->>>>>>> 63cef0d5
 
 class BiopharmaceuticsModel:
     def __init__(self):
